--- conflicted
+++ resolved
@@ -23,26 +23,6 @@
     ]
   },
   "dependencies": {
-<<<<<<< HEAD
-    "@cumulus/api": "^1.7.0",
-    "@cumulus/common": "^1.7.0",
-    "@cumulus/deployment": "^1.7.0",
-    "@cumulus/discover-granules": "^1.7.0",
-    "@cumulus/discover-pdrs": "^1.7.0",
-    "@cumulus/hello-world": "^1.7.0",
-    "@cumulus/integration-tests": "^1.7.0",
-    "@cumulus/move-granules": "^1.7.0",
-    "@cumulus/parse-pdr": "^1.7.0",
-    "@cumulus/pdr-status-check": "^1.7.0",
-    "@cumulus/post-to-cmr": "^1.7.0",
-    "@cumulus/queue-granules": "^1.7.0",
-    "@cumulus/queue-pdrs": "^1.7.0",
-    "@cumulus/sf-sns-report": "^1.7.0",
-    "@cumulus/sync-granule": "^1.7.0",
-    "@cumulus/test-data": "^1.7.0",
-    "@cumulus/test-processing": "^1.7.0",
-    "aws-sdk": "^2.227.1"
-=======
     "@cumulus/api": "^1.8.0",
     "@cumulus/common": "^1.8.0",
     "@cumulus/deployment": "^1.8.0",
@@ -62,7 +42,6 @@
     "@cumulus/test-processing": "^1.8.0",
     "aws-sdk": "^2.227.1",
     "sleep-promise": "^8.0.1"
->>>>>>> 8c5479c1
   },
   "devDependencies": {
     "eslint": "^4.19.1",
