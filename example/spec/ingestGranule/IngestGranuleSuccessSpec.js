--- conflicted
+++ resolved
@@ -16,14 +16,10 @@
 const { api: apiTestUtils } = require('@cumulus/integration-tests');
 
 const { loadConfig, templateFile, getExecutionUrl } = require('../helpers/testUtils');
-<<<<<<< HEAD
 const {
   randomGranuleId,
   createGranuleFiles
 } = require('../helpers/granuleUtils');
-=======
-
->>>>>>> ab4429a4
 const config = loadConfig();
 const lambdaStep = new LambdaStep();
 const taskName = 'IngestGranule';
