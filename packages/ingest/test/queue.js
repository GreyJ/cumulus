--- conflicted
+++ resolved
@@ -54,13 +54,6 @@
     .then((receiveMessageResponse) => {
       t.is(receiveMessageResponse.Messages.length, 1);
 
-<<<<<<< HEAD
-      const message = JSON.parse(receiveMessageResponse.Messages[0].Body);
-      t.is(message.meta.provider, 'PROV1');
-      t.is(JSON.stringify(message.meta.collection), JSON.stringify({ name: 'test-collection' }));
-      t.is(JSON.stringify(message.payload), JSON.stringify({ test: 'test payload' }));
-      t.is(message.cumulus_meta.state_machine, t.context.stateMachineArn);
-=======
       const actualMessage = JSON.parse(receiveMessageResponse.Messages[0].Body);
       const expectedMessage = {
         cumulus_meta: {
@@ -75,6 +68,5 @@
       };
 
       t.deepEqual(expectedMessage, actualMessage);
->>>>>>> 565c1caa
     });
 });