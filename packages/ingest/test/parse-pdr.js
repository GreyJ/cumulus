--- conflicted
+++ resolved
@@ -123,8 +123,6 @@
   t.is(mod87MetFile.fileSize, 44118);
 });
 
-<<<<<<< HEAD
-=======
 test('parsePdr throws an exception if FILE_CKSUM_TYPE is set but FILE_CKSUM_VALUE is not', async (t) => { // eslint-disable-line max-len
   const testDataDirectory = await findTestDataDirectory();
   const pdrFilename = path.join(testDataDirectory, 'pdrs', 'MOD09GQ-without-FILE_CKSUM_VALUE.PDR');
@@ -161,7 +159,6 @@
   }
 });
 
->>>>>>> d0dd03d4
 test('parsePdr accepts an MD5 checksum', async (t) => {
   const testDataDirectory = await findTestDataDirectory();
   const pdrFilename = path.join(testDataDirectory, 'pdrs', 'MOD09GQ-with-MD5-checksum.PDR');
