--- conflicted
+++ resolved
@@ -255,12 +255,6 @@
   getGranule,
   postBulkDelete,
   reingestGranule,
-<<<<<<< HEAD
-  removeFromCMR
-=======
   removeFromCMR,
-  applyWorkflow,
-  getExecution,
   getExecutionStatus
->>>>>>> 69db8694
 };