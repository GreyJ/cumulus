'use strict';

const cumulusMessageAdapter = require('@cumulus/cumulus-message-adapter-js');
const errors = require('@cumulus/common/errors');
const lock = require('@cumulus/ingest/lock');
const granule = require('@cumulus/ingest/granule');
<<<<<<< HEAD
const logger = require('@cumulus/ingest/log');
const local = require('@cumulus/common/local-helpers');

const log = logger.child({ file: 'sync-granule/index.js' });
=======
const log = require('@cumulus/common/log');
>>>>>>> 68f1130b

/**
 * Ingest a list of granules
 *
 * @param {Object} ingest - an ingest object
 * @param {string} bucket - the name of an S3 bucket, used for locking
 * @param {string} provider - the name of a provider, used for locking
 * @param {Object[]} granules - the granules to be ingested
 * @returns {Promise.<Array>} - the list of successfully ingested granules
 */
async function download(ingest, bucket, provider, granules) {
  const updatedGranules = [];

  const proceed = await lock.proceed(bucket, provider, granules[0].granuleId);

  if (!proceed) {
    const err = new errors.ResourcesLockedError(
      'Download lock remained in place after multiple tries'
    );
    log.error(err);
    throw err;
  }

  for (const g of granules) {
    try {
      const r = await ingest.ingest(g);
      updatedGranules.push(r);
    }
    catch (e) {
      await lock.removeLock(bucket, provider.id, g.granuleId);
      log.error(e);
      throw e;
    }
  }

  await lock.removeLock(bucket, provider.id, granules[0].granuleId);
  return updatedGranules;
}

/**
 * Ingest a list of granules
 *
 * @param {Object} event - contains input and config parameters
 * @returns {Promise.<Object>} - a description of the ingested granules
 */
exports.syncGranule = function syncGranule(event) {
  const config = event.config;
  const input = event.input;
  const buckets = config.buckets;
  const provider = config.provider;
  const collection = config.collection;
  const forceDownload = config.forceDownload || false;

  if (!provider) {
    const err = new errors.ProviderNotFound('Provider info not provided');
    log.error(err);
    return Promise.reject(err);
  }

  const IngestClass = granule.selector('ingest', provider.protocol);
  const ingest = new IngestClass(
    buckets,
    collection,
    provider,
    forceDownload
  );

  return download(ingest, buckets.internal, provider, input.granules)
    .then((granules) => {
      if (ingest.end) ingest.end();

      const output = { granules };
      if (collection.process) output.process = collection.process;

      return output;
    }).catch((e) => {
      if (ingest.end) ingest.end();

      let errorToThrow = e;
      if (e.toString().includes('ECONNREFUSED')) {
        errorToThrow = new errors.RemoteResourceError('Connection Refused');
      }
      else if (e.details && e.details.status === 'timeout') {
        errorToThrow = new errors.ConnectionTimeout('connection Timed out');
      }

      log.error(errorToThrow);
      throw errorToThrow;
    });
};

/**
 * Lambda handler
 *
 * @param {Object} event - a Cumulus Message
 * @param {Object} context - an AWS Lambda context
 * @param {Function} callback - an AWS Lambda handler
 * @returns {undefined} - does not return a value
 */
exports.handler = function handler(event, context, callback) {
  cumulusMessageAdapter.runCumulusTask(exports.syncGranule, event, context, callback);
};

// use node index.js local to invoke this
local.justLocalRun(() => {
  const payload = require('@cumulus/test-data/cumulus_messages/sync-granule.json'); // eslint-disable-line global-require, max-len
  exports.handler(payload, {}, (e, r) => console.log(e, r));
});<|MERGE_RESOLUTION|>--- conflicted
+++ resolved
@@ -4,14 +4,8 @@
 const errors = require('@cumulus/common/errors');
 const lock = require('@cumulus/ingest/lock');
 const granule = require('@cumulus/ingest/granule');
-<<<<<<< HEAD
-const logger = require('@cumulus/ingest/log');
 const local = require('@cumulus/common/local-helpers');
-
-const log = logger.child({ file: 'sync-granule/index.js' });
-=======
 const log = require('@cumulus/common/log');
->>>>>>> 68f1130b
 
 /**
  * Ingest a list of granules
